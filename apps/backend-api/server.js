<<<<<<< HEAD
const express = require("express");
const cors = require("cors");
const helmet = require("helmet");
const compression = require("compression");
const morgan = require("morgan");
const dotenv = require("dotenv");
const logger = require('./src/utils/logger');
const mongoose = require("mongoose");
const gatewayRoutes = require('./src/routes/gatewayRoutes');
=======
const express = require("express")
const mongoose = require("mongoose")
const cors = require("cors")
const helmet = require("helmet")
const compression = require("compression")
const morgan = require("morgan")
const { limiter, authLimiter } = require("./src/middleware/rateLimiter")
const config = require("./src/config/environment")
>>>>>>> a9ffc872


<<<<<<< HEAD
const { createProxyMiddleware } = require("http-proxy-middleware");
=======
// ==========================
// App Initialization
// ==========================
const app = express()
const PORT = config.port || 3000
>>>>>>> a9ffc872

const { limiter, authLimiter } = require("./src/middleware/rateLimiter");
const { errorHandler } = require("./src/middleware/errorHandler");

dotenv.config();

// ==========================
// App Initialization
// ==========================
<<<<<<< HEAD
const app = express();
app.use('/api', gatewayRoutes);
const PORT = process.env.PORT || 3000;
const DEBUG = process.env.DEBUG === "true"; // enable for logging targets
=======
app.use(limiter)
>>>>>>> a9ffc872

// ==========================
// Middleware
// ==========================
app.use(helmet());
app.use(compression());
app.use(limiter);

app.use(
  cors({
    origin: config.cors.frontendUrl || "http://localhost:3000",
    credentials: true,
    methods: ["GET", "POST", "PUT", "DELETE", "PATCH"],
    allowedHeaders: ["Content-Type", "Authorization"],
  })
);

app.use(express.json({ limit: "10mb" }));
app.use(express.urlencoded({ extended: true, limit: "10mb" }));
app.use(morgan("combined"));

// ==========================
// MongoDB Connection
// ==========================
mongoose
  .connect(config.mongodbUri, {
    useNewUrlParser: true,
    useUnifiedTopology: true,
  })
  .then(() => console.log("Connected to MongoDB"))
<<<<<<< HEAD
  .catch((err) => console.error("MongoDB connection error:", err));
=======
  .catch((err) => console.error("MongoDB connection error:", err))
>>>>>>> a9ffc872

// ==========================
// Proxy Target Pools
// ==========================
const servicePools = {
  AUTH: ["http://localhost:5001", "http://localhost:5002"],
  USER: ["http://localhost:6001"],
};

const roundRobinCounter = {
  AUTH: 0,
  USER: 0,
};

function getNextTarget(serviceName) {
  const pool = servicePools[serviceName];
  if (!pool || pool.length === 0) {
    console.warn(`No target defined for service: ${serviceName}`);
    return null;
  }

  const index = roundRobinCounter[serviceName];
  roundRobinCounter[serviceName] = (index + 1) % pool.length;
  const target = pool[index];
  if (DEBUG) console.log(`[${serviceName}] → ${target}`);
  return target;
}

// ==========================
// Proxy Routes
// ==========================

app.use(
  "/api/auth",
  authLimiter,
  (req, res, next) => {
    const target = getNextTarget("AUTH");
    if (!target) return res.status(503).json({ message: "Auth service unavailable" });

    createProxyMiddleware({
      target,
      changeOrigin: true,
      pathRewrite: { "^/api/auth": "/" },
      onError: (err, req, res) => {
        console.error("Auth Proxy Error:", err);
        res.status(502).json({ message: "Bad Gateway - Auth Service" });
      },
    })(req, res, next);
  }
);

app.use(
  "/api/user",
  (req, res, next) => {
    const target = getNextTarget("USER");
    if (!target) return res.status(503).json({ message: "User service unavailable" });

    createProxyMiddleware({
      target,
      changeOrigin: true,
      pathRewrite: { "^/api/user": "/" },
      onError: (err, req, res) => {
        console.error("User Proxy Error:", err);
        res.status(502).json({ message: "Bad Gateway - User Service" });
      },
    })(req, res, next);
  }
);

// ==========================
// Health Check
// ==========================
app.get("/api/health", (req, res) => {
  res.status(200).json({
    status: "OK",
    timestamp: new Date().toISOString(),
    uptime: process.uptime(),
  });
});

// ==========================
// Fallback & Errors
// ==========================
app.use(errorHandler);

app.use("*", (req, res) => {
  res.status(404).json({
    success: false,
    message: "Route not found",
    path: req.originalUrl,
  });
});

// ==========================
// Graceful Shutdown
// ==========================
const shutdown = () => {
  console.log("Shutdown signal received. Cleaning up...");
  mongoose.connection.close(() => {
    console.log("MongoDB connection closed.");
    process.exit(0);
  });
};

process.on("SIGTERM", shutdown);
process.on("SIGINT", shutdown);

// ==========================
// Start Server
// ==========================
app.listen(PORT, () => {
<<<<<<< HEAD
  console.log(`🚀 API Gateway running on port ${PORT}`);
  console.log(`🌐 Environment: ${process.env.NODE_ENV || "development"}`);
  if (DEBUG) console.log("🔍 Proxy debug mode is ON");
});
=======
  console.log(`Server running on port ${PORT}`)
  console.log(`Environment: ${config.nodeEnv || "development"}`)
})
>>>>>>> a9ffc872

module.exports = app;<|MERGE_RESOLUTION|>--- conflicted
+++ resolved
@@ -1,4 +1,4 @@
-<<<<<<< HEAD
+
 const express = require("express");
 const cors = require("cors");
 const helmet = require("helmet");
@@ -8,7 +8,7 @@
 const logger = require('./src/utils/logger');
 const mongoose = require("mongoose");
 const gatewayRoutes = require('./src/routes/gatewayRoutes');
-=======
+
 const express = require("express")
 const mongoose = require("mongoose")
 const cors = require("cors")
@@ -17,18 +17,18 @@
 const morgan = require("morgan")
 const { limiter, authLimiter } = require("./src/middleware/rateLimiter")
 const config = require("./src/config/environment")
->>>>>>> a9ffc872
-
-
-<<<<<<< HEAD
+
+
+
+
 const { createProxyMiddleware } = require("http-proxy-middleware");
-=======
+
 // ==========================
 // App Initialization
 // ==========================
 const app = express()
 const PORT = config.port || 3000
->>>>>>> a9ffc872
+
 
 const { limiter, authLimiter } = require("./src/middleware/rateLimiter");
 const { errorHandler } = require("./src/middleware/errorHandler");
@@ -38,14 +38,14 @@
 // ==========================
 // App Initialization
 // ==========================
-<<<<<<< HEAD
+
 const app = express();
 app.use('/api', gatewayRoutes);
 const PORT = process.env.PORT || 3000;
 const DEBUG = process.env.DEBUG === "true"; // enable for logging targets
-=======
+
 app.use(limiter)
->>>>>>> a9ffc872
+
 
 // ==========================
 // Middleware
@@ -76,11 +76,11 @@
     useUnifiedTopology: true,
   })
   .then(() => console.log("Connected to MongoDB"))
-<<<<<<< HEAD
+
   .catch((err) => console.error("MongoDB connection error:", err));
-=======
+
   .catch((err) => console.error("MongoDB connection error:", err))
->>>>>>> a9ffc872
+
 
 // ==========================
 // Proxy Target Pools
@@ -192,15 +192,16 @@
 // Start Server
 // ==========================
 app.listen(PORT, () => {
-<<<<<<< HEAD
+
   console.log(`🚀 API Gateway running on port ${PORT}`);
   console.log(`🌐 Environment: ${process.env.NODE_ENV || "development"}`);
   if (DEBUG) console.log("🔍 Proxy debug mode is ON");
 });
-=======
+
+module.exports = app;
+
   console.log(`Server running on port ${PORT}`)
   console.log(`Environment: ${config.nodeEnv || "development"}`)
 })
->>>>>>> a9ffc872
-
-module.exports = app;+
+module.exports = app
